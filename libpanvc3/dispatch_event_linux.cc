--- conflicted
+++ resolved
@@ -7,7 +7,7 @@
 #include <panvc3/dispatch/events/platform/manager_linux.hh>
 #include <panvc3/dispatch/task_def.hh>
 #include <range/v3/view/take_exactly.hpp>
-#include <signal.h>												// ::sigaction
+#include <signal.h>
 #include <sys/epoll.h>
 #include <sys/eventfd.h>
 #include <sys/timerfd.h>
@@ -356,40 +356,15 @@
 	
 	bool signal_monitor::listen(int const sig)
 	{
-<<<<<<< HEAD
 		sigaddset(&m_mask, sig);
 		auto const res(::signalfd(m_handle.fd, &m_mask, SFD_NONBLOCK | SFD_CLOEXEC));
 		if (-1 == res)
 			throw std::runtime_error(::strerror(errno));
-=======
-		struct sigaction const empty{};
-		auto res(m_actions.emplace(sig, empty));
-		libbio_assert(res.second);
-		auto &old_action(res.first->second);
-		
-		{
-			sigset_t mask{};
-			::sigemptyset(&mask);
-			struct sigaction new_action{};
-			new_action.sa_handler = &signal_handler;
-			new_action.sa_mask = mask;
-			new_action.sa_flags = 0;
-			if (-1 == ::sigaction(sig, &new_action, &old_action))
-				throw std::runtime_error(::strerror(errno));
-		}
->>>>>>> f13e4c3c
-		
-		{
-			sigaddset(&m_mask, sig);
-			auto const res(::signalfd(m_handle.fd, &m_mask, SFD_NONBLOCK | SFD_CLOEXEC));
-			if (-1 == res)
-				throw std::runtime_error(::strerror(errno));
-
-			if (-1 == m_handle.fd)
-			{
-				m_handle.fd = res;
-				return true;
-			}
+		
+		if (-1 == m_handle.fd)
+		{
+			m_handle.fd = res;
+			return true;
 		}
 		
 		return false;
